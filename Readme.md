# myBnB Worker

An intelligent apartment search service that uses AI to match user queries with apartments based on both textual descriptions and image analysis. This worker service processes natural language queries and returns ranked apartment listings that best match the user's requirements.

The frontend code can be found at [https://github.com/funcai/mybnb-web](https://github.com/funcai/mybnb-web).

<<<<<<< HEAD
## How It Works

1. **Query Processing**: User queries are parsed to extract:

=======


## How It Works

1. **Query Processing**: User queries are parsed to extract:
>>>>>>> dfffa076
   - Quantitative filters (rooms, rent, area, beds, etc.)
   - Qualitative questions (amenities, features, preferences)

2. **Initial Filtering**: Apartments are filtered based on quantitative criteria to create a candidate pool

3. **AI Scoring**: Each candidate is scored using:
<<<<<<< HEAD

=======
>>>>>>> dfffa076
   - **Text Analysis**: LLM evaluates apartment descriptions against qualitative questions
   - **Vision Analysis**: Vision model analyzes apartment images for visual confirmation

4. **Ranking**: Apartments are ranked by combined scores and the top 50 results are returned

### Image + Text Classifier
<<<<<<< HEAD

=======
>>>>>>> dfffa076
We train a classifier to find out if a image satisfies a criterion. In this part we use Gemma 3n as embedding model (from the last hidden layer) and train a classifier on top that uses attention-based pooling of the sequence dimension.

The code for classifier training can be found at [finetune/train_classifier.ipynb](finetune/train_classifier.ipynb).

## API Endpoints

### POST `/generate`
<<<<<<< HEAD

Main endpoint for apartment search queries.

**Request Body:**

=======
Main endpoint for apartment search queries.

**Request Body:**
>>>>>>> dfffa076
```json
{
  "query": "2 bedroom apartment with tea kettle near downtown"
}
```

**Response:**
<<<<<<< HEAD

=======
>>>>>>> dfffa076
```json
{
  "apartments": [
    {
      "id": "apt_123",
      "url": "https://example.com/apartment/123",
      "provider": "example_provider",
      "address": {...},
      "facts": {...},
      "overall_score": 2.5,
      "score_details": [
        {
          "question": "Does it have a tea kettle?",
          "score": 1.0,
          "explanation": "yes; Vision: Image shows matching content",
          "keyword": "tea kettle"
        }
      ]
    }
  ]
}
```

### GET `/healthz`
<<<<<<< HEAD

=======
>>>>>>> dfffa076
Health check endpoint that returns `{"status": "ok"}`.

## Getting Started

### Docker Deployment (Recommended)

```bash
# Build the Docker image
docker build -t mybnb-worker .

# Run the service
docker run --rm -p 8000:8000 -p 11434:11434 mybnb-worker ./start.sh
```

The service will be available at `http://localhost:8000`.

<<<<<<< HEAD
### Local Inference / Development

**Requirements:**

=======
### Local Development

**Requirements:**
>>>>>>> dfffa076
- Python 3.10
- Dependencies from `builder/requirements.txt`

**Setup:**
<<<<<<< HEAD

=======
>>>>>>> dfffa076
```bash
# Install dependencies
pip install -r builder/requirements.txt

# Run the server
python src/my_server.py
```

### Testing the Service

Once the service is running, test it with a sample query:

```bash
curl -X POST "http://localhost:8000/generate" \
  -H "Content-Type: application/json" \
  -d '{"query": "2 bedroom apartment with tea kettle"}'
```<|MERGE_RESOLUTION|>--- conflicted
+++ resolved
@@ -4,38 +4,24 @@
 
 The frontend code can be found at [https://github.com/funcai/mybnb-web](https://github.com/funcai/mybnb-web).
 
-<<<<<<< HEAD
 ## How It Works
 
 1. **Query Processing**: User queries are parsed to extract:
 
-=======
-
-
-## How It Works
-
-1. **Query Processing**: User queries are parsed to extract:
->>>>>>> dfffa076
    - Quantitative filters (rooms, rent, area, beds, etc.)
    - Qualitative questions (amenities, features, preferences)
 
 2. **Initial Filtering**: Apartments are filtered based on quantitative criteria to create a candidate pool
 
 3. **AI Scoring**: Each candidate is scored using:
-<<<<<<< HEAD
 
-=======
->>>>>>> dfffa076
    - **Text Analysis**: LLM evaluates apartment descriptions against qualitative questions
    - **Vision Analysis**: Vision model analyzes apartment images for visual confirmation
 
 4. **Ranking**: Apartments are ranked by combined scores and the top 50 results are returned
 
 ### Image + Text Classifier
-<<<<<<< HEAD
 
-=======
->>>>>>> dfffa076
 We train a classifier to find out if a image satisfies a criterion. In this part we use Gemma 3n as embedding model (from the last hidden layer) and train a classifier on top that uses attention-based pooling of the sequence dimension.
 
 The code for classifier training can be found at [finetune/train_classifier.ipynb](finetune/train_classifier.ipynb).
@@ -43,17 +29,11 @@
 ## API Endpoints
 
 ### POST `/generate`
-<<<<<<< HEAD
 
 Main endpoint for apartment search queries.
 
 **Request Body:**
 
-=======
-Main endpoint for apartment search queries.
-
-**Request Body:**
->>>>>>> dfffa076
 ```json
 {
   "query": "2 bedroom apartment with tea kettle near downtown"
@@ -61,10 +41,7 @@
 ```
 
 **Response:**
-<<<<<<< HEAD
 
-=======
->>>>>>> dfffa076
 ```json
 {
   "apartments": [
@@ -89,10 +66,7 @@
 ```
 
 ### GET `/healthz`
-<<<<<<< HEAD
 
-=======
->>>>>>> dfffa076
 Health check endpoint that returns `{"status": "ok"}`.
 
 ## Getting Started
@@ -109,24 +83,15 @@
 
 The service will be available at `http://localhost:8000`.
 
-<<<<<<< HEAD
-### Local Inference / Development
+### Local Development
 
 **Requirements:**
 
-=======
-### Local Development
-
-**Requirements:**
->>>>>>> dfffa076
 - Python 3.10
 - Dependencies from `builder/requirements.txt`
 
 **Setup:**
-<<<<<<< HEAD
 
-=======
->>>>>>> dfffa076
 ```bash
 # Install dependencies
 pip install -r builder/requirements.txt
